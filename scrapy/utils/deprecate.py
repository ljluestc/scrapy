--- conflicted
+++ resolved
@@ -1,10 +1,5 @@
 """Some helpers for deprecation messages"""
 
-<<<<<<< HEAD
-import six
-import warnings
-=======
->>>>>>> d2e7f6e2
 import inspect
 import warnings
 from typing import List, Tuple
@@ -141,8 +136,6 @@
 
 def update_classpath(path):
     """Update a deprecated path from an object with its new location"""
-    if not isinstance(path, six.string_types):
-        return path
     for prefix, replacement in DEPRECATION_RULES:
         if isinstance(path, str) and path.startswith(prefix):
             new_path = path.replace(prefix, replacement, 1)
