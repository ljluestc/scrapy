--- conflicted
+++ resolved
@@ -2,13 +2,8 @@
 Scrapy - a screen scraping framework written in Python
 """
 
-<<<<<<< HEAD
-version_info = (0, 10, 1, 'dev')
+version_info = (0, 10, 1, '')
 __version__ = "0.10.1"
-=======
-version_info = (0, 11, 0, 'dev')
-__version__ = "0.11"
->>>>>>> 39499a24
 
 import sys, os, warnings
 
