"""
Images Pipeline

See documentation in topics/media-pipeline.rst
"""
import functools
import hashlib
<<<<<<< HEAD
import six
import warnings

try:
    from cStringIO import StringIO as BytesIO
except ImportError:
    from io import BytesIO
=======
from contextlib import suppress
from io import BytesIO
>>>>>>> f1250177

from itemadapter import ItemAdapter
from PIL import Image

<<<<<<< HEAD
from scrapy.utils.misc import md5sum
from scrapy.utils.python import to_bytes, get_func_args
from scrapy.http import Request
from scrapy.settings import Settings
from scrapy.exceptions import DropItem
from scrapy.exceptions import ScrapyDeprecationWarning
#TODO: from scrapy.pipelines.media import MediaPipeline
=======
from scrapy.exceptions import DropItem
from scrapy.http import Request
>>>>>>> f1250177
from scrapy.pipelines.files import FileException, FilesPipeline
# TODO: from scrapy.pipelines.media import MediaPipeline
from scrapy.settings import Settings
from scrapy.utils.misc import md5sum
from scrapy.utils.python import to_bytes


class NoimagesDrop(DropItem):
    """Product with no images exception"""


class ImageException(FileException):
    """General image error exception"""


class ImagesPipeline(FilesPipeline):
    """Abstract pipeline that implement the image thumbnail generation logic

    """

    MEDIA_NAME = 'image'

    # Uppercase attributes kept for backward compatibility with code that subclasses
    # ImagesPipeline. They may be overridden by settings.
    MIN_WIDTH = 0
    MIN_HEIGHT = 0
    EXPIRES = 90
    THUMBS = {}
    DEFAULT_IMAGES_URLS_FIELD = 'image_urls'
    DEFAULT_IMAGES_RESULT_FIELD = 'images'

    def __init__(self, store_uri, download_func=None, settings=None):
        super().__init__(store_uri, settings=settings, download_func=download_func)

        if isinstance(settings, dict) or settings is None:
            settings = Settings(settings)

        resolve = functools.partial(self._key_for_pipe,
                                    base_class_name="ImagesPipeline",
                                    settings=settings)
        self.expires = settings.getint(
            resolve("IMAGES_EXPIRES"), self.EXPIRES
        )

        if not hasattr(self, "IMAGES_RESULT_FIELD"):
            self.IMAGES_RESULT_FIELD = self.DEFAULT_IMAGES_RESULT_FIELD
        if not hasattr(self, "IMAGES_URLS_FIELD"):
            self.IMAGES_URLS_FIELD = self.DEFAULT_IMAGES_URLS_FIELD

        self.images_urls_field = settings.get(
            resolve('IMAGES_URLS_FIELD'),
            self.IMAGES_URLS_FIELD
        )
        self.images_result_field = settings.get(
            resolve('IMAGES_RESULT_FIELD'),
            self.IMAGES_RESULT_FIELD
        )
        self.min_width = settings.getint(
            resolve('IMAGES_MIN_WIDTH'), self.MIN_WIDTH
        )
        self.min_height = settings.getint(
            resolve('IMAGES_MIN_HEIGHT'), self.MIN_HEIGHT
        )
        self.thumbs = settings.get(
            resolve('IMAGES_THUMBS'), self.THUMBS
        )

        self._deprecated_convert_image = None

    @classmethod
    def from_settings(cls, settings):
        s3store = cls.STORE_SCHEMES['s3']
        s3store.AWS_ACCESS_KEY_ID = settings['AWS_ACCESS_KEY_ID']
        s3store.AWS_SECRET_ACCESS_KEY = settings['AWS_SECRET_ACCESS_KEY']
        s3store.AWS_ENDPOINT_URL = settings['AWS_ENDPOINT_URL']
        s3store.AWS_REGION_NAME = settings['AWS_REGION_NAME']
        s3store.AWS_USE_SSL = settings['AWS_USE_SSL']
        s3store.AWS_VERIFY = settings['AWS_VERIFY']
        s3store.POLICY = settings['IMAGES_STORE_S3_ACL']

        gcs_store = cls.STORE_SCHEMES['gs']
        gcs_store.GCS_PROJECT_ID = settings['GCS_PROJECT_ID']
        gcs_store.POLICY = settings['IMAGES_STORE_GCS_ACL'] or None

        ftp_store = cls.STORE_SCHEMES['ftp']
        ftp_store.FTP_USERNAME = settings['FTP_USER']
        ftp_store.FTP_PASSWORD = settings['FTP_PASSWORD']
        ftp_store.USE_ACTIVE_MODE = settings.getbool('FEED_STORAGE_FTP_ACTIVE')

        store_uri = settings['IMAGES_STORE']
        return cls(store_uri, settings=settings)

    def file_downloaded(self, response, request, info, *, item=None):
        return self.image_downloaded(response, request, info, item=item)

    def image_downloaded(self, response, request, info, *, item=None):
        checksum = None
        for path, image, buf in self.get_images(response, request, info, item=item):
            if checksum is None:
                buf.seek(0)
                checksum = md5sum(buf)
            width, height = image.size
            self.store.persist_file(
                path, buf, info,
                meta={'width': width, 'height': height},
                headers={'Content-Type': 'image/jpeg'})
        return checksum

    def get_images(self, response, request, info, *, item=None):
        path = self.file_path(request, response=response, info=info, item=item)
        orig_image = Image.open(BytesIO(response.body))

        width, height = orig_image.size
        if width < self.min_width or height < self.min_height:
            raise ImageException("Image too small (%dx%d < %dx%d)" %
                                 (width, height, self.min_width, self.min_height))

        if self._deprecated_convert_image is None:
            self._deprecated_convert_image = 'response_body' not in get_func_args(self.convert_image)
            if self._deprecated_convert_image:
                warnings.warn('ImagesPipeline.convert_image() method overriden in a deprecated way, '
                              'overriden method does not accept response_body argument.',
                              category=ScrapyDeprecationWarning, stacklevel=1)

        if self._deprecated_convert_image:
            image, buf = self.convert_image(orig_image)
        else:
            image, buf = self.convert_image(orig_image, response_body=BytesIO(response.body))
        yield path, image, buf

        for thumb_id, size in self.thumbs.items():
            thumb_path = self.thumb_path(request, thumb_id, response=response, info=info)
            if self._deprecated_convert_image:
                thumb_image, thumb_buf = self.convert_image(image, size)
            else:
                thumb_image, thumb_buf = self.convert_image(image, size, buf)
            yield thumb_path, thumb_image, thumb_buf

    def convert_image(self, image, size=None, response_body=None):
        if response_body is None:
            warnings.warn('ImagesPipeline.convert_image() method called in a deprecated way, '
                          'method called without response_body argument.',
                          category=ScrapyDeprecationWarning, stacklevel=1)

        if image.format == 'PNG' and image.mode == 'RGBA':
            background = Image.new('RGBA', image.size, (255, 255, 255))
            background.paste(image, image)
            image = background.convert('RGB')
        elif image.mode == 'P':
            image = image.convert("RGBA")
            background = Image.new('RGBA', image.size, (255, 255, 255))
            background.paste(image, image)
            image = background.convert('RGB')
        elif image.mode != 'RGB':
            image = image.convert('RGB')

        if size:
            image = image.copy()
            image.thumbnail(size, Image.ANTIALIAS)
        elif response_body is not None and image.format == 'JPEG':
            return image, response_body
                
        buf = BytesIO()
        image.save(buf, 'JPEG')
        return image, buf

    def get_media_requests(self, item, info):
        urls = ItemAdapter(item).get(self.images_urls_field, [])
        return [Request(u) for u in urls]

    def item_completed(self, results, item, info):
        with suppress(KeyError):
            ItemAdapter(item)[self.images_result_field] = [x for ok, x in results if ok]
        return item

<<<<<<< HEAD
    def file_path(self, request, response=None, info=None):
        ## start of deprecation warning block (can be removed in the future)
        def _warn():
            warnings.warn('ImagesPipeline.image_key(url) and file_key(url) methods are deprecated, '
                          'please use file_path(request, response=None, info=None) instead',
                          category=ScrapyDeprecationWarning, stacklevel=1)

        # check if called from image_key or file_key with url as first argument
        if not isinstance(request, Request):
            _warn()
            url = request
        else:
            url = request.url

        # detect if file_key() or image_key() methods have been overridden
        if not hasattr(self.file_key, '_base'):
            _warn()
            return self.file_key(url)
        elif not hasattr(self.image_key, '_base'):
            _warn()
            return self.image_key(url)
        ## end of deprecation warning block

        image_guid = hashlib.sha1(to_bytes(url)).hexdigest()  # change to request.url after deprecation
        return 'full/%s.jpg' % (image_guid)

    def thumb_path(self, request, thumb_id, response=None, info=None):
        ## start of deprecation warning block (can be removed in the future)
        def _warn():
            warnings.warn('ImagesPipeline.thumb_key(url) method is deprecated, please use '
                          'thumb_path(request, thumb_id, response=None, info=None) instead',
                          category=ScrapyDeprecationWarning, stacklevel=1)

        # check if called from thumb_key with url as first argument
        if not isinstance(request, Request):
            _warn()
            url = request
        else:
            url = request.url

        # detect if thumb_key() method has been overridden
        if not hasattr(self.thumb_key, '_base'):
            _warn()
            return self.thumb_key(url, thumb_id)
        ## end of deprecation warning block

        thumb_guid = hashlib.sha1(to_bytes(url)).hexdigest()  # change to request.url after deprecation
        return 'thumbs/%s/%s.jpg' % (thumb_id, thumb_guid)

    # deprecated
    def file_key(self, url):
        return self.image_key(url)
    file_key._base = True

    # deprecated
    def image_key(self, url):
        return self.file_path(url)
    image_key._base = True

    # deprecated
    def thumb_key(self, url, thumb_id):
        return self.thumb_path(url, thumb_id)
    thumb_key._base = True
=======
    def file_path(self, request, response=None, info=None, *, item=None):
        image_guid = hashlib.sha1(to_bytes(request.url)).hexdigest()
        return 'full/%s.jpg' % (image_guid)

    def thumb_path(self, request, thumb_id, response=None, info=None):
        thumb_guid = hashlib.sha1(to_bytes(request.url)).hexdigest()
        return 'thumbs/%s/%s.jpg' % (thumb_id, thumb_guid)
>>>>>>> f1250177
<|MERGE_RESOLUTION|>--- conflicted
+++ resolved
@@ -5,39 +5,20 @@
 """
 import functools
 import hashlib
-<<<<<<< HEAD
-import six
 import warnings
-
-try:
-    from cStringIO import StringIO as BytesIO
-except ImportError:
-    from io import BytesIO
-=======
 from contextlib import suppress
 from io import BytesIO
->>>>>>> f1250177
 
 from itemadapter import ItemAdapter
 from PIL import Image
 
-<<<<<<< HEAD
-from scrapy.utils.misc import md5sum
-from scrapy.utils.python import to_bytes, get_func_args
+from scrapy.exceptions import DropItem,ScrapyDeprecationWarning
 from scrapy.http import Request
-from scrapy.settings import Settings
-from scrapy.exceptions import DropItem
-from scrapy.exceptions import ScrapyDeprecationWarning
-#TODO: from scrapy.pipelines.media import MediaPipeline
-=======
-from scrapy.exceptions import DropItem
-from scrapy.http import Request
->>>>>>> f1250177
 from scrapy.pipelines.files import FileException, FilesPipeline
 # TODO: from scrapy.pipelines.media import MediaPipeline
 from scrapy.settings import Settings
 from scrapy.utils.misc import md5sum
-from scrapy.utils.python import to_bytes
+from scrapy.utils.python import to_bytes, get_func_args
 
 
 class NoimagesDrop(DropItem):
@@ -208,76 +189,10 @@
             ItemAdapter(item)[self.images_result_field] = [x for ok, x in results if ok]
         return item
 
-<<<<<<< HEAD
-    def file_path(self, request, response=None, info=None):
-        ## start of deprecation warning block (can be removed in the future)
-        def _warn():
-            warnings.warn('ImagesPipeline.image_key(url) and file_key(url) methods are deprecated, '
-                          'please use file_path(request, response=None, info=None) instead',
-                          category=ScrapyDeprecationWarning, stacklevel=1)
-
-        # check if called from image_key or file_key with url as first argument
-        if not isinstance(request, Request):
-            _warn()
-            url = request
-        else:
-            url = request.url
-
-        # detect if file_key() or image_key() methods have been overridden
-        if not hasattr(self.file_key, '_base'):
-            _warn()
-            return self.file_key(url)
-        elif not hasattr(self.image_key, '_base'):
-            _warn()
-            return self.image_key(url)
-        ## end of deprecation warning block
-
-        image_guid = hashlib.sha1(to_bytes(url)).hexdigest()  # change to request.url after deprecation
-        return 'full/%s.jpg' % (image_guid)
-
-    def thumb_path(self, request, thumb_id, response=None, info=None):
-        ## start of deprecation warning block (can be removed in the future)
-        def _warn():
-            warnings.warn('ImagesPipeline.thumb_key(url) method is deprecated, please use '
-                          'thumb_path(request, thumb_id, response=None, info=None) instead',
-                          category=ScrapyDeprecationWarning, stacklevel=1)
-
-        # check if called from thumb_key with url as first argument
-        if not isinstance(request, Request):
-            _warn()
-            url = request
-        else:
-            url = request.url
-
-        # detect if thumb_key() method has been overridden
-        if not hasattr(self.thumb_key, '_base'):
-            _warn()
-            return self.thumb_key(url, thumb_id)
-        ## end of deprecation warning block
-
-        thumb_guid = hashlib.sha1(to_bytes(url)).hexdigest()  # change to request.url after deprecation
-        return 'thumbs/%s/%s.jpg' % (thumb_id, thumb_guid)
-
-    # deprecated
-    def file_key(self, url):
-        return self.image_key(url)
-    file_key._base = True
-
-    # deprecated
-    def image_key(self, url):
-        return self.file_path(url)
-    image_key._base = True
-
-    # deprecated
-    def thumb_key(self, url, thumb_id):
-        return self.thumb_path(url, thumb_id)
-    thumb_key._base = True
-=======
     def file_path(self, request, response=None, info=None, *, item=None):
         image_guid = hashlib.sha1(to_bytes(request.url)).hexdigest()
         return 'full/%s.jpg' % (image_guid)
 
     def thumb_path(self, request, thumb_id, response=None, info=None):
         thumb_guid = hashlib.sha1(to_bytes(request.url)).hexdigest()
-        return 'thumbs/%s/%s.jpg' % (thumb_id, thumb_guid)
->>>>>>> f1250177
+        return 'thumbs/%s/%s.jpg' % (thumb_id, thumb_guid)