--- conflicted
+++ resolved
@@ -20,26 +20,6 @@
     --ignore=docs/utils
 markers =
     only_asyncio: marks tests as only enabled when --reactor=asyncio is passed
-<<<<<<< HEAD
     only_not_asyncio: marks tests as only enabled when --reactor=asyncio is not passed
-flake8-max-line-length = 119
-flake8-ignore =
-    W503
-
-    # Exclude files that are meant to provide top-level imports
-    # E402: Module level import not at top of file
-    # F401: Module imported but unused
-    scrapy/__init__.py E402
-    scrapy/core/downloader/handlers/http.py F401
-    scrapy/http/__init__.py F401
-    scrapy/linkextractors/__init__.py E402 F401
-    scrapy/selector/__init__.py F401
-    scrapy/spiders/__init__.py E402 F401
-
-    # Issues pending a review:
-    scrapy/utils/url.py F403 F405
-    tests/test_loader.py E741
-=======
 filterwarnings=
-    ignore::DeprecationWarning:twisted.web.test.test_webclient
->>>>>>> 23cfdb05
+    ignore::DeprecationWarning:twisted.web.test.test_webclient