# Tox (https://tox.readthedocs.io/) is a tool for running tests
# in multiple virtualenvs. This configuration file will run the
# test suite on all supported python versions. To use it, "pip install tox"
# and then run "tox" from this directory.

[tox]
envlist = pre-commit,pylint,typing,py
minversion = 1.7.0

[testenv]
deps =
    -rtests/requirements.txt
    # mitmproxy does not support PyPy
    # Python 3.9+ requires mitmproxy >= 5.3.0
    # mitmproxy >= 5.3.0 requires h2 >= 4.0, Twisted 21.2 requires h2 < 4.0
    #mitmproxy >= 5.3.0; python_version >= '3.9' and implementation_name != 'pypy'
    # The tests hang with mitmproxy 8.0.0: https://github.com/scrapy/scrapy/issues/5454
    mitmproxy >= 4.0.4, < 8; python_version < '3.9' and implementation_name != 'pypy'
passenv =
    S3_TEST_FILE_URI
    AWS_ACCESS_KEY_ID
    AWS_SECRET_ACCESS_KEY
    AWS_SESSION_TOKEN
    GCS_TEST_FILE_URI
    GCS_PROJECT_ID
#allow tox virtualenv to upgrade pip/wheel/setuptools
download = true
commands =
    pytest --cov=scrapy --cov-report=xml --cov-report= {posargs:--durations=10 docs scrapy tests} --doctest-modules
install_command =
    python -I -m pip install -ctests/upper-constraints.txt {opts} {packages}

[testenv:typing]
basepython = python3
deps =
    mypy==1.4.1
    typing-extensions==4.7.1
    types-attrs==19.1.0
    types-lxml==2023.3.28
<<<<<<< HEAD
    types-Pillow==10.0.0.1
    types-Pygments==2.15.0.1
    types-pyOpenSSL==23.2.0.1
    types-setuptools==68.0.0.1
    # 2.1.2 fixes a typing bug: https://github.com/scrapy/w3lib/pull/211
    w3lib >= 2.1.2
=======
    types-Pillow==10.0.0.2
    types-Pygments==2.15.0.2
    types-pyOpenSSL==23.2.0.2
    types-setuptools==68.0.0.3
>>>>>>> 110d5fff
commands =
    mypy {posargs: scrapy tests}

[testenv:pre-commit]
basepython = python3
deps =
    pre-commit
commands =
    pre-commit run {posargs:--all-files}

[testenv:pylint]
basepython = python3
deps =
    {[testenv:extra-deps]deps}
    pylint==2.17.5
commands =
    pylint conftest.py docs extras scrapy setup.py tests

[testenv:twinecheck]
basepython = python3
deps =
    twine==4.0.2
    build==0.10.0
commands =
    python -m build --sdist
    twine check dist/*

[pinned]
deps =
    cryptography==36.0.0
    cssselect==0.9.1
    h2==3.0
    itemadapter==0.1.0
    parsel==1.5.0
    Protego==0.1.15
    pyOpenSSL==21.0.0
    queuelib==1.4.2
    service_identity==18.1.0
    Twisted[http2]==18.9.0
    w3lib==1.17.0
    zope.interface==5.1.0
    lxml==4.4.1
    -rtests/requirements.txt

    # mitmproxy 4.0.4+ requires upgrading some of the pinned dependencies
    # above, hence we do not install it in pinned environments at the moment
setenv =
    _SCRAPY_PINNED=true
install_command =
    python -I -m pip install {opts} {packages}
commands =
    pytest --cov=scrapy --cov-report=xml --cov-report= {posargs:--durations=10 scrapy tests}

[testenv:pinned]
basepython = python3.8
deps =
    {[pinned]deps}
    PyDispatcher==2.0.5
install_command = {[pinned]install_command}
setenv =
    {[pinned]setenv}
commands = {[pinned]commands}

[testenv:windows-pinned]
basepython = python3
deps =
    {[pinned]deps}
    PyDispatcher==2.0.5
install_command = {[pinned]install_command}
setenv =
    {[pinned]setenv}
commands = {[pinned]commands}

[testenv:extra-deps]
basepython = python3
deps =
    {[testenv]deps}
    boto3
    google-cloud-storage
    # Twisted[http2] currently forces old mitmproxy because of h2 version
    # restrictions in their deps, so we need to pin old markupsafe here too.
    markupsafe < 2.1.0
    robotexclusionrulesparser
    Pillow
    Twisted[http2]

[testenv:extra-deps-pinned]
basepython = python3.8
deps =
    {[pinned]deps}
    boto3==1.20.0
    google-cloud-storage==1.29.0
    Pillow==7.1.0
    robotexclusionrulesparser==1.6.2
install_command = {[pinned]install_command}
setenv =
    {[pinned]setenv}
commands = {[pinned]commands}

[testenv:asyncio]
commands =
    {[testenv]commands} --reactor=asyncio

[testenv:asyncio-pinned]
deps = {[testenv:pinned]deps}
commands = {[pinned]commands} --reactor=asyncio
install_command = {[pinned]install_command}
setenv =
    {[pinned]setenv}

[testenv:pypy3]
basepython = pypy3
commands =
    pytest {posargs:--durations=10 docs scrapy tests}

[testenv:pypy3-pinned]
basepython = {[testenv:pypy3]basepython}
deps =
    {[pinned]deps}
    PyPyDispatcher==2.1.0
commands =
    pytest --durations=10 scrapy tests
install_command = {[pinned]install_command}
setenv =
    {[pinned]setenv}

[docs]
changedir = docs
deps =
    -rdocs/requirements.txt
setenv =
    READTHEDOCS_PROJECT=scrapy
    READTHEDOCS_VERSION=master

[testenv:docs]
basepython = python3
changedir = {[docs]changedir}
deps = {[docs]deps}
setenv = {[docs]setenv}
commands =
    sphinx-build -W -b html . {envtmpdir}/html

[testenv:docs-coverage]
basepython = python3
changedir = {[docs]changedir}
deps = {[docs]deps}
setenv = {[docs]setenv}
commands =
    sphinx-build -b coverage . {envtmpdir}/coverage

[testenv:docs-links]
basepython = python3
changedir = {[docs]changedir}
deps = {[docs]deps}
setenv = {[docs]setenv}
commands =
    sphinx-build -W -b linkcheck . {envtmpdir}/linkcheck


# Run S3 tests with botocore installed but without boto3.

[testenv:botocore]
deps =
    {[testenv]deps}
    botocore>=1.4.87
commands =
    pytest --cov=scrapy --cov-report=xml --cov-report= {posargs:tests -k s3}

[testenv:botocore-pinned]
basepython = python3.8
deps =
    {[pinned]deps}
    botocore==1.4.87
install_command = {[pinned]install_command}
setenv =
    {[pinned]setenv}
commands =
    pytest --cov=scrapy --cov-report=xml --cov-report= {posargs:tests -k s3}<|MERGE_RESOLUTION|>--- conflicted
+++ resolved
@@ -37,19 +37,12 @@
     typing-extensions==4.7.1
     types-attrs==19.1.0
     types-lxml==2023.3.28
-<<<<<<< HEAD
-    types-Pillow==10.0.0.1
-    types-Pygments==2.15.0.1
-    types-pyOpenSSL==23.2.0.1
-    types-setuptools==68.0.0.1
-    # 2.1.2 fixes a typing bug: https://github.com/scrapy/w3lib/pull/211
-    w3lib >= 2.1.2
-=======
     types-Pillow==10.0.0.2
     types-Pygments==2.15.0.2
     types-pyOpenSSL==23.2.0.2
     types-setuptools==68.0.0.3
->>>>>>> 110d5fff
+    # 2.1.2 fixes a typing bug: https://github.com/scrapy/w3lib/pull/211
+    w3lib >= 2.1.2
 commands =
     mypy {posargs: scrapy tests}
 
