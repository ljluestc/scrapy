--- conflicted
+++ resolved
@@ -3,6 +3,7 @@
 from logging import WARNING
 from pathlib import Path
 from unittest import SkipTest, TestCase
+from warnings import catch_warnings
 
 from testfixtures import LogCapture
 from w3lib.encoding import resolve_encoding
@@ -11,11 +12,7 @@
     ACCEPTED_ENCODINGS,
     HttpCompressionMiddleware,
 )
-<<<<<<< HEAD
-from scrapy.exceptions import NotConfigured
-=======
 from scrapy.exceptions import IgnoreRequest, NotConfigured, ScrapyDeprecationWarning
->>>>>>> 2f1d345e
 from scrapy.http import HtmlResponse, Request, Response
 from scrapy.responsetypes import responsetypes
 from scrapy.spiders import Spider
@@ -373,9 +370,6 @@
         self.assertIs(newresponse, response)
         self.assertEqual(response.body, b"")
         self.assertStatsEqual("httpcompression/response_count", None)
-<<<<<<< HEAD
-        self.assertStatsEqual("httpcompression/response_bytes", None)
-=======
         self.assertStatsEqual("httpcompression/response_bytes", None)
 
     def _test_compression_bomb_setting(self, compression_id):
@@ -652,5 +646,4 @@
                     "or reimplement their 'from_crawler' method."
                 ),
             ),
-        )
->>>>>>> 2f1d345e
+        )