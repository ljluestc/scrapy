--- conflicted
+++ resolved
@@ -26,12 +26,8 @@
 from itemadapter import ItemAdapter
 from pydispatch import dispatcher
 from testfixtures import LogCapture
-<<<<<<< HEAD
 from twisted.internet import defer
 from twisted.internet.defer import inlineCallbacks
-=======
-from twisted.internet import defer, reactor
->>>>>>> c9cdf0af
 from twisted.trial import unittest
 from twisted.web import server, static, util
 
@@ -482,26 +478,6 @@
         assert "Error while processing requests from start()" in str(log)
         assert "Spider closed (shutdown)" in str(log)
 
-    @defer.inlineCallbacks
-    def test_start_request_processing_exception(self):
-        class BadRequestFingerprinter:
-            def fingerprint(self, request):
-                raise ValueError  # to make Scheduler.enqueue_request() fail
-
-        class SimpleSpider(Spider):
-            name = "simple"
-
-            async def start(self):
-                yield Request("data:,")
-
-        crawler = get_crawler(
-            SimpleSpider, {"REQUEST_FINGERPRINTER_CLASS": BadRequestFingerprinter}
-        )
-        with LogCapture() as log:
-            yield crawler.crawl()
-        assert "Error while processing requests from start()" in str(log)
-        assert "Spider closed (shutdown)" in str(log)
-
     def test_short_timeout(self):
         args = (
             sys.executable,
