--- conflicted
+++ resolved
@@ -11,11 +11,7 @@
     strategy:
       fail-fast: false
       matrix:
-<<<<<<< HEAD
-        python-version: ["3.8", "3.9", "3.10", "3.11", "3.12", "3.13"]
-=======
-        python-version: ["3.9", "3.10", "3.11", "3.12"]
->>>>>>> 53916630
+        python-version: ["3.9", "3.10", "3.11", "3.12", "3.13"]
 
     steps:
     - uses: actions/checkout@v4
